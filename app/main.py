import asyncio
import json
import logging
import os
import sys
import io
import re
import random
from datetime import datetime, timezone, timedelta
from pathlib import Path
from typing import Any, Dict, List, Optional, Union, TextIO

import httpx
from fastapi import Depends, FastAPI, Request
from fastapi.responses import JSONResponse, RedirectResponse
from fastapi.staticfiles import StaticFiles
from urllib.parse import quote_plus, urlparse, parse_qs

from .db import Database, get_db
from .green_api import GreenAPIClient
from .pdf_packer import PDFComposer, PDFComposeResult
from .storage import Storage
from .tasks import job_queue, workers

# Transient store for pending yt-dlp choices per sender
ytdl_pending: Dict[str, Dict[str, Any]] = {}

try:
    from .gemini import GeminiResponder  # optional; only used if enabled
except Exception:
    GeminiResponder = None  # type: ignore

APP_TITLE = "GreenAPI Image→PDF Relay"
VERSION = "0.5.0"

# Predeclare stream so type checkers (Pylance) see it before first use
_stdout_utf8: TextIO = sys.stdout

# Force a UTF-8 text stream for logging to avoid 'charmap' errors on Windows consoles
def _utf8_stream_for_stdout() -> TextIO:
    try:
        # If possible, wrap the underlying buffer with UTF-8 encoding and replacement on errors
        if hasattr(sys.stdout, "buffer"):
            return io.TextIOWrapper(sys.stdout.buffer, encoding="utf-8", errors="replace")
    except Exception:
        pass
    # Fallback: try reconfigure on Py3.7+
    try:
        if hasattr(sys.stdout, "reconfigure"):
            sys.stdout.reconfigure(encoding="utf-8", errors="replace")
            return sys.stdout
    except Exception:
        pass
    # Last resort: return original
    return sys.stdout

_stdout_utf8 = _utf8_stream_for_stdout()

logging.basicConfig(
    level=logging.INFO,
    format="%(message)s",
    handlers=[logging.StreamHandler(_stdout_utf8)],
    force=True,  # override any existing handlers (e.g., added by uvicorn) to enforce UTF-8 stream
)


def json_log(event: str, **kwargs):
    """
    Emit an ASCII-only JSON log line so Windows consoles with legacy codepages don't crash
    when messages contain emojis or non-ASCII characters.
    """
    payload = {"ts": datetime.utcnow().isoformat() + "Z", "event": event, **kwargs}
    line = json.dumps(payload, ensure_ascii=True)
    try:
        logging.info(line)
    except Exception:
        # Last resort: strip any non-ascii that slipped through
        try:
            safe_line = line.encode("ascii", "ignore").decode("ascii")
            logging.info(safe_line)
        except Exception:
            pass


app = FastAPI(title=APP_TITLE, version=VERSION)

# Static and templates (served by webui)
static_dir = Path("static")
static_dir.mkdir(parents=True, exist_ok=True)
app.mount("/static", StaticFiles(directory=str(static_dir)), name="static")

# Global components
storage = Storage(base=Path("storage"))
composer = PDFComposer(storage=storage)

# Batching state per chat for media -> PDF
BATCH_WINDOW_SECONDS = int(os.getenv("BATCH_WINDOW_SECONDS", "60"))
pending_batches: Dict[str, Dict[str, Any]] = {}
pending_lock = asyncio.Lock()

# Background queue and worker are defined in app.tasks to avoid circular imports


@app.on_event("startup")
async def on_startup():
    # Ensure storage directories exist
    storage.ensure_layout()

    # Initialize DB and tables
    db = Database()
    db.init()
    json_log("startup", version=VERSION)

    # Launch workers
    worker_count = int(os.getenv("WORKERS", "2"))
    for i in range(worker_count):
        workers.append(asyncio.create_task(worker_loop(i)))

    # Launch Green API notification poller (for setups without webhooks)
    workers.append(asyncio.create_task(notification_poller()))
    # Launch QA cleanup loop to purge sessions older than 24h
    workers.append(asyncio.create_task(qa_cleanup_loop()))

    # Attach web router after components are ready (import here to avoid circular import)
    from .webui import router as web_router  # local import
    app.include_router(web_router)


@app.on_event("shutdown")
async def on_shutdown():
    json_log("shutdown")
    for w in workers:
        w.cancel()
    await asyncio.gather(*workers, return_exceptions=True)


async def worker_loop(worker_id: int):
    db = Database()
    client = GreenAPIClient.from_env()
    async with httpx.AsyncClient(timeout=30) as http_client:
        while True:
            try:
                job_id = await job_queue.get()
                job = db.get_job(job_id)
                if not job:
                    json_log("worker_skip_missing_job", worker_id=worker_id, job_id=job_id)
                    continue
                db.update_job_status(job_id, "PROCESSING")
                json_log("job_processing", worker_id=worker_id, job_id=job_id, msg_id=job["msg_id"])

                # Download media
                media_items = db.get_media_for_job(job_id)
                downloaded_files = []
                for m in media_items:
                    try:
                        file_path = await storage.download_media(http_client, m["payload"], job)
                        db.update_media_local_path(m["id"], str(file_path))
                        downloaded_files.append(file_path)
                    except Exception as e:
                        json_log("media_download_error", error=str(e), media=m, job_id=job_id)
                        raise

                # Look for per-job PDF settings in logs (e.g., images_per_page from "PDF:N" command)
                try:
                    logs = db.get_job_logs(job_id)
                    imgs_per_page = None
                    for entry in logs:
                        data = entry.get("entry") or {}
                        if isinstance(data, dict) and "pdf_images_per_page" in data:
                            val = data.get("pdf_images_per_page")
                            try:
                                imgs_per_page = int(val)
                            except Exception:
                                pass
                    if imgs_per_page:
                        job["images_per_page"] = imgs_per_page
                except Exception:
                    pass

                # Compose PDF
                try:
                    pdf_result: PDFComposeResult = composer.compose(job, downloaded_files)
                    db.update_job_pdf(job_id, pdf_result.pdf_path, pdf_result.meta_path)
                except Exception as e:
                    # Inform original sender if allowed, then mark failed
                    try:
                        if _is_sender_allowed(job.get("sender"), db):
                            await client.send_message(chat_id=(job.get("sender") or ""), message="I couldn't read the image(s) to create a PDF. Please resend clear images.")
                    except Exception:
                        pass
                    raise

                # Send the PDF back to the destination chat.
                # Prefer direct upload-and-send to avoid 400s from sendFileByUrl on some tariffs.
                dest_chat = os.getenv("ADMIN_CHAT_ID", "") or (job.get("sender") or "")
                caption = f"PDF from {job['sender']} message {job['msg_id']}"
                try:
                    send_resp = await client.send_file_by_upload(
                        chat_id=dest_chat,
                        file_path=pdf_result.pdf_path,
                        caption=caption,
                    )
                    # store minimal upload info consistent with previous schema
                    db.update_job_upload(job_id, {"sentBy": "upload", "file": str(pdf_result.pdf_path)})
<<<<<<< HEAD
                except httpx.HTTPStatusError as e:
                    # Log response body for diagnostics
                    body = ""
                    try:
                        body = e.response.text
                    except Exception:
                        body = "<no-body>"
                    json_log("send_file_by_upload_error", status=e.response.status_code if e.response else None, body=body[:500])
                    # Fallback: upload to Green API storage then send by URL
                    upload = await client.upload_file(pdf_result.pdf_path)
                    db.update_job_upload(job_id, upload)
                    try:
                        send_resp = await client.send_file_by_url(
                            chat_id=dest_chat,
                            url_file=upload.get("urlFile", ""),
                            filename=pdf_result.pdf_path.name,
                            caption=caption,
                        )
                    except httpx.HTTPStatusError as e2:
                        body2 = ""
                        try:
                            body2 = e2.response.text
                        except Exception:
                            body2 = "<no-body>"
                        json_log("send_file_by_url_error", status=e2.response.status_code if e2.response else None, body=body2[:500])
                        raise
=======
                except Exception:
                    # Fallback: upload to Green API storage then send by URL
                    upload = await client.upload_file(pdf_result.pdf_path)
                    db.update_job_upload(job_id, upload)
                    send_resp = await client.send_file_by_url(
                        chat_id=dest_chat,
                        url_file=upload.get("urlFile", ""),
                        filename=pdf_result.pdf_path.name,
                        caption=caption,
                    )
>>>>>>> dbfdd61e
                db.update_job_status(job_id, "SENT")
                db.append_job_log(job_id, {"send": send_resp, "dest_chat": dest_chat})

                json_log("job_sent", worker_id=worker_id, job_id=job_id)
            except asyncio.CancelledError:
                raise
            except Exception as e:
                # Mark failed and move to quarantine
                try:
                    db.update_job_status(job_id, "FAILED")
                    storage.quarantine_job(job_id)
                except Exception:
                    pass
                json_log("job_failed", worker_id=worker_id, job_id=locals().get("job_id"), error=str(e))
            finally:
                if "job_id" in locals():
                    job_queue.task_done()


def _extract_text_from_payload(payload: Dict[str, Any]) -> Optional[str]:
    """
    Extract human text from common Green-API payload shapes.
    Handles:
      - textMessageData.textMessage (typeMessage == textMessage)
      - extendedTextMessageData.text (typeMessage == extendedTextMessage)
      - captions for image/file/document
    Fallback: None
    """
    md = payload.get("messageData") or {}
    if not md:
        return None

    t = (md.get("typeMessage") or "").lower()

    # Standard text
    if t == "textmessage":
        tmd = md.get("textMessageData") or {}
        if tmd.get("textMessage"):
            return tmd.get("textMessage")

    # Extended text (links often live here)
    if t == "extendedtextmessage":
        etd = md.get("extendedTextMessageData") or {}
        # Green-API usually uses 'text'
        for k in ("text", "description", "title"):
            v = etd.get(k)
            if isinstance(v, str) and v.strip():
                return v

    # Captions on images/documents
    for k in ("imageMessageData", "fileMessageData", "documentMessageData"):
        if k in md:
            cap = (md.get(k) or {}).get("caption")
            if isinstance(cap, str) and cap.strip():
                return cap

    return None


def _extract_event_time(payload: Dict[str, Any]) -> Optional[datetime]:
    """
    Try to get the message event time as UTC datetime.
    Looks for common Green API fields: 'timestamp' (epoch seconds).
    """
    candidates: List[Optional[Union[int, float, str]]] = []
    # top-level
    candidates.append(payload.get("timestamp"))
    # typical locations
    md = payload.get("messageData") or {}
    candidates.append(md.get("timestamp"))
    # sometimes stored under 'sendTime' or similar
    candidates.append(payload.get("sendTime"))
    candidates.append(md.get("sendTime"))
    # process
    for c in candidates:
        if c is None:
            continue
        try:
            # parse numeric epoch seconds
            if isinstance(c, (int, float)) or (isinstance(c, str) and c.isdigit()):
                sec = float(c)
                # treat values that look like ms
                if sec > 1e12:
                    sec = sec / 1000.0
                return datetime.fromtimestamp(sec, tz=timezone.utc)
        except Exception:
            continue
    return None


WINDOW_SECONDS = 180  # 3 minutes


def _is_sender_allowed(chat_id: Optional[str], db: Database) -> bool:
    if not chat_id:
        return False
    mode = (db.get_setting("REPLY_MODE", "everyone") or "everyone").lower()
    allow_raw = db.get_setting("ALLOW_NUMBERS", "") or ""
    block_raw = db.get_setting("BLOCK_NUMBERS", "") or ""
    def parse_list(s: str) -> List[str]:
        parts = [p.strip() for p in s.replace("\n", ",").split(",") if p.strip()]
        return [p for p in parts]
    allows = set(parse_list(allow_raw))
    blocks = set(parse_list(block_raw))
    if mode == "allowlist":
        return chat_id in allows
    if mode == "blocklist":
        return chat_id not in blocks
    return True  # everyone

async def maybe_auto_reply(payload: Dict[str, Any], db: Database):
    # settings gate
    enabled = (db.get_setting("auto_reply_enabled", "0") or "0") == "1"
    chat_id = payload.get("senderData", {}).get("chatId")
    if not chat_id:
        return
    if not _is_sender_allowed(chat_id, db):
        return
    text = _extract_text_from_payload(payload)
    if not text:
        return

    system_prompt = db.get_setting("auto_reply_system_prompt", "") or os.getenv(
        "GEMINI_SYSTEM_PROMPT", "You are a concise helpful WhatsApp assistant."
    )

    if GeminiResponder is None:
        json_log("auto_reply_error", reason="gemini_module_missing")
        return
    if not enabled:
        return

    try:
        responder = GeminiResponder()
        # Offload blocking SDK call to a thread to avoid event loop stalls
        reply = await asyncio.to_thread(responder.generate, text, system_prompt)
        client = GreenAPIClient.from_env()
        await client.send_message(chat_id=chat_id, message=reply)
        json_log("auto_reply_sent", chat_id=chat_id)
    except Exception as e:
        json_log("auto_reply_failed", error=str(e))


async def _enqueue_batch_later(sender: str, db: Database):
    try:
        await asyncio.sleep(BATCH_WINDOW_SECONDS)
        async with pending_lock:
            b = pending_batches.get(sender)
            if not b:
                return
            job_id = b["job_id"]
            # Move to queue only if still pending
            db.update_job_status(job_id, "PENDING")
            await job_queue.put(job_id)
            json_log("batch_enqueued", sender=sender, job_id=job_id)
            # Remove batch
            pending_batches.pop(sender, None)
    except asyncio.CancelledError:
        # Batch was cancelled due to new batch or shutdown
        raise
    except Exception as e:
        json_log("batch_enqueue_error", sender=sender, error=str(e))

async def _enqueue_pdf_once_later(sender: str, db: Database, window: int = 60):
    client = GreenAPIClient.from_env()
    try:
        await asyncio.sleep(window)
        async with pending_lock:
            b = pending_batches.get(sender)
            if not b or b.get("mode") != "pdf_once":
                return
            job_id = b["job_id"]
            # Notify time over
            try:
                if _is_sender_allowed(sender, db):
                    await client.send_message(chat_id=sender, message="Time over. Creating your PDF now.")
            except Exception:
                pass
            # Move to queue
            db.update_job_status(job_id, "PENDING")
            await job_queue.put(job_id)
            json_log("pdf_once_enqueued", sender=sender, job_id=job_id)
            pending_batches.pop(sender, None)
    except asyncio.CancelledError:
        raise
    except Exception as e:
        json_log("pdf_once_enqueue_error", sender=sender, error=str(e))


def _fmt_mb(nbytes: Optional[Union[int, float]]) -> str:
    try:
        if not nbytes or nbytes <= 0:
            return "unknown"
        return f"{int(round(nbytes / (1024*1024)))}MB"
    except Exception:
        return "unknown"


def _normalize_youtube_url(url: str) -> str:
    """
    Convert youtu.be and shorts URLs to canonical watch?v= form where possible.
    """
    try:
        u = urlparse(url)
        host = (u.netloc or "").lower()
        path = u.path or ""
        if "youtu.be" in host:
            vid = path.strip("/").split("/")[0]
            if vid:
                return f"https://www.youtube.com/watch?v={vid}"
        if "youtube.com" in host and "/shorts/" in path:
            vid = path.split("/shorts/")[1].split("/")[0]
            if vid:
                return f"https://www.youtube.com/watch?v={vid}"
        return url
    except Exception:
        return url


async def _ytdl_prepare_choices(url: str) -> List[Dict[str, Any]]:
    """
    Inspect available formats with yt-dlp -J and pick reasonable 480p and 720p progressive formats.
    Returns a list of dicts: [{"key":"1","label":"480p","format_id":"XXX","size_mb":80}, ...]
    """
    try:
        norm_url = _normalize_youtube_url(url)
        proc = await asyncio.create_subprocess_exec(
            "yt-dlp", "-J", "--no-playlist", "--force-ipv4",
            "--extractor-args", "youtube:player_client=android",
            norm_url,
            stdout=asyncio.subprocess.PIPE,
            stderr=asyncio.subprocess.PIPE,
        )
        stdout, stderr = await proc.communicate()
        if proc.returncode != 0:
            json_log("ytdl_probe_error", url=norm_url, stderr=stderr.decode("utf-8", "ignore")[:200])
            return []
        import json as _json
        info = _json.loads(stdout.decode("utf-8", "ignore") or "{}")
        formats = info.get("formats") or []
        duration = info.get("duration") or None  # seconds

        # helper to size estimation
        def est_size_bytes(fmt: Dict[str, Any]) -> Optional[int]:
            # direct size fields
            for k in ("filesize", "filesize_approx"):
                v = fmt.get(k)
                if isinstance(v, (int, float)) and v > 0:
                    return int(v)
            # fallback via tbr (kbps) * duration
            tbr = fmt.get("tbr") or fmt.get("abr") or fmt.get("vbr")
            if duration and isinstance(tbr, (int, float)) and tbr > 0:
                # tbr is in kbps → bytes = kbps * 1000/8 * seconds
                return int((tbr * 1000 / 8) * float(duration))
            return None

        # filter progressive if possible (both audio and video present)
        prog = [f for f in formats if (f.get("vcodec") != "none" and f.get("acodec") != "none")]
        if not prog:
            prog = formats

        # choose closest heights
        def pick_closest(target_h: int):
            cand = None
            best_delta = 10**9
            for f in prog:
                h = f.get("height")
                if not isinstance(h, int):
                    continue
                delta = abs(h - target_h)
                # prefer mp4 if tie
                ext = (f.get("ext") or "").lower()
                if (delta < best_delta) or (delta == best_delta and ext == "mp4"):
                    cand = f
                    best_delta = delta
            return cand

        c480 = pick_closest(480)
        c720 = pick_closest(720)

        choices: List[Dict[str, Any]] = []
        idx = 1
        for label, fmt in (("480p", c480), ("720p", c720)):
            if fmt:
                size_b = est_size_bytes(fmt)
                choices.append({
                    "key": str(idx),
                    "label": label,
                    "format_id": fmt.get("format_id"),
                    "size_mb": None if size_b is None else int(round(size_b / (1024*1024))),
                })
                idx += 1
        return choices
    except Exception as e:
        json_log("ytdl_prepare_exception", error=str(e))
        return []


async def _google_images_candidates(query: str) -> List[str]:
    """
    Scrape Google Images results page (tbm=isch) and extract original image URLs.
    Note: This uses simple HTML parsing; may be brittle if Google changes markup.
    """
    try:
        q = quote_plus(query)
        url = f"https://www.google.com/search?tbm=isch&q={q}"
        headers = {
            "User-Agent": "Mozilla/5.0 (Windows NT 10.0; Win64; x64) AppleWebKit/537.36 (KHTML, like Gecko) Chrome/124 Safari/537.36",
            "Accept-Language": "en-US,en;q=0.9",
        }
        async with httpx.AsyncClient(timeout=20, follow_redirects=True) as hc:
            r = await hc.get(url, headers=headers)
            if r.status_code != 200:
                return []
            html = r.text

        # Strategy 1: extract from /imgres?imgurl=... links
        import re
        from urllib.parse import unquote, urlparse, parse_qs
        hrefs = re.findall(r'href="/imgres\\?([^"]+)"', html)
        urls: List[str] = []
        for h in hrefs:
            qs = parse_qs(h)
            iu = qs.get("imgurl", [None])[0]
            if iu and iu.startswith("http"):
                try:
                    urls.append(unquote(iu))
                except Exception:
                    urls.append(iu)

        # Strategy 2: fallback to direct img src attributes (thumbnails often, but sometimes originals)
        if not urls:
            srcs = re.findall(r'<img[^>]+src="(https?://[^"]+)"', html)
            urls = [s for s in srcs if s.lower().startswith("http") and "gstatic" not in s.lower()]

        # Dedup and limit
        out: List[str] = []
        seen = set()
        for u in urls:
            if u not in seen:
                seen.add(u)
                out.append(u)
            if len(out) >= 8:
                break
        return out
    except Exception:
        return []

async def _wiki_image_candidates(query: str) -> List[str]:
    """
    Fetch a few candidate image URLs from Wikimedia Commons for a query.
    Prefer thumbnail (scaled) URLs to avoid huge TIFF originals.
    """
    try:
        params = {
            "action": "query",
            "generator": "search",
            "gsrsearch": query,
            "gsrlimit": "6",
            "gsrnamespace": "6",  # File namespace
            "prop": "imageinfo",
            "iiprop": "url",
            "iiurlwidth": "1280",
            "format": "json",
            "origin": "*",
        }
        async with httpx.AsyncClient(timeout=20) as hc:
            r = await hc.get("https://commons.wikimedia.org/w/api.php", params=params, headers={"User-Agent": "RelayBot/1.0"})
            if r.status_code != 200:
                return []
            data = r.json()
        pages = (data.get("query") or {}).get("pages") or {}
        urls: List[str] = []
        for _, p in pages.items():
            ii = (p.get("imageinfo") or [])
            if ii and isinstance(ii, list):
                # Prefer thumburl (scaled) if available, fall back to original url
                u = ii[0].get("thumburl") or ii[0].get("url")
                if isinstance(u, str) and u.lower().startswith("http"):
                    urls.append(u)
        return urls[:5]
    except Exception:
        return []

async def _search_verify_send_image(sender: str, query: str, prefer_ext: str, db: Database) -> bool:
    """
    Search for an image, download the best candidate, verify it with Gemini, then send.
    - Only accept real image content-types.
    - Always re-encode to a WhatsApp-friendly format (JPEG/PNG) and size (<5MB).
    - Avoid TIFF/SVG/HEIC and other unsupported formats before sending.
    Sends a short 'please wait' message to the user up-front.
    """
    client = GreenAPIClient.from_env()
    # Avoid sending a preliminary message to prevent duplicate-looking replies.

    tmp_dir = storage.base / "tmp"
    tmp_dir.mkdir(parents=True, exist_ok=True)
    # Normalize requested extension
    prefer_ext_norm = "jpg" if prefer_ext.lower() in {"jpg", "jpeg"} else "png"

    # Try sharpening the query with Gemini
    try:
        if GeminiResponder is not None:
            gr = GeminiResponder()
            query = await asyncio.to_thread(gr.rewrite_search_query, query)
    except Exception:
        pass

    # Candidate sources:
    # - Prefer Wikimedia (stable, permissive)
    # - Also try Google Images scrape (best-effort)
    # - Finally, fall back to Unsplash random endpoint as a last resort
    wiki_candidates = await _wiki_image_candidates(query)
    google_candidates = await _google_images_candidates(query)
    candidates: List[str] = []
    # Combine with de-dup keeping order
    seen: set = set()
    for u in (wiki_candidates + google_candidates):
        if isinstance(u, str) and u and u not in seen:
            seen.add(u)
            candidates.append(u)
    # If still nothing, use Unsplash last (rate-limited and may 503)
    if not candidates:
        candidates = [f"https://source.unsplash.com/1280x800/?{quote_plus(query)}"]
    json_log("image_search_candidates", query=query, count=len(candidates))

    # Helper: open, downscale and re-encode to guaranteed-supported format
    def _reencode_supported(src_path: Path, prefer: str = "jpg") -> Path:
        """
        Returns a path to a re-encoded image:
          - JPEG if prefer == 'jpg' (RGB, quality sweep to keep under 5MB)
          - PNG if prefer == 'png' or if image has alpha
        Falls back to original if Pillow cannot process.
        """
        try:
            from PIL import Image
            Image.MAX_IMAGE_PIXELS = 50_000_000
            with Image.open(src_path) as im:
                # Decide output format and mode
                has_alpha = (im.mode in ("RGBA", "LA")) or ("transparency" in im.info)
                target_fmt = "PNG" if (prefer == "png" or has_alpha) else "JPEG"
                # Ensure mode compatible with target
                if target_fmt == "JPEG":
                    im = im.convert("RGB")
                # Resize if very large
                max_side = 1600
                w, h = im.size
                scale = min(1.0, max_side / max(w, h))
                if scale < 1.0:
                    im = im.resize((max(1, int(w * scale)), max(1, int(h * scale))))
                # Output file path
                out_path = src_path.with_suffix(".png" if target_fmt == "PNG" else ".jpg")
                if target_fmt == "PNG":
                    # PNG compress level; try to keep reasonable size (<5MB) but PNG may be larger
                    im.save(out_path, format="PNG", optimize=True)
                    # If PNG still huge and no alpha, fallback to JPEG
                    if out_path.stat().st_size > 5 * 1024 * 1024 and not has_alpha:
                        out_path.unlink(missing_ok=True)
                        target_fmt = "JPEG"
                        im = im.convert("RGB")
                if target_fmt == "JPEG":
                    for q in (85, 80, 75, 70, 65, 60):
                        im.save(out_path, format="JPEG", quality=q, optimize=True)
                        if out_path.stat().st_size <= 5 * 1024 * 1024:
                            break
                return out_path
        except Exception:
            return src_path

    # Content types we consider acceptable to try to decode
    acceptable_ct_prefix = ("image/",)
    unacceptable_ct = {
        "image/tiff", "image/x-tiff", "image/svg+xml", "image/heic", "image/heif",
        "image/x-icon", "image/vnd.microsoft.icon",
    }

    for idx, url in enumerate(candidates, start=1):
        # Use a neutral temporary name first; we'll re-encode to final extension later
        tmp_name = f"img_{int(datetime.utcnow().timestamp())}_{random.randint(1000,9999)}_{idx}.bin"
        bin_path = tmp_dir / tmp_name
        try:
            async with httpx.AsyncClient(timeout=30, follow_redirects=True) as hc:
                r = await hc.get(url, headers={"User-Agent": "Mozilla/5.0"})
                if r.status_code != 200 or not r.content:
                    json_log("image_candidate_fetch_failed", url=url, status=r.status_code)
                    continue
                ct = (r.headers.get("Content-Type") or "").split(";")[0].strip().lower()
                json_log("image_candidate_content_type", url=url, content_type=ct or "unknown", size=len(r.content))
                # Skip obvious non-image or unsupported types before writing
                if not any(ct.startswith(p) for p in acceptable_ct_prefix) or ct in unacceptable_ct:
                    json_log("image_candidate_skipped", url=url, content_type=ct or "unknown")
                    continue
                with bin_path.open("wb") as f:
                    f.write(r.content)

            # Always re-encode to supported format/size
            out_proc = _reencode_supported(bin_path, prefer=prefer_ext_norm)

            # Verify with Gemini if available
            verified = True
            reason = "ok"
            if GeminiResponder is not None:
                try:
                    gr = GeminiResponder()
                    verified, reason = await asyncio.to_thread(gr.verify_image_against_query, str(out_proc), query)
                except Exception as e:
                    # If verification fails due to model issues, don't block sending a valid image
                    verified = True
                    reason = f"verify_error_ignored: {e}"

            if not verified:
                json_log("image_candidate_rejected", url=url, reason=reason)
                try:
                    bin_path.unlink(missing_ok=True)
                    if out_proc != bin_path:
                        out_proc.unlink(missing_ok=True)
                except Exception:
                    pass
                continue

            # Prefer direct upload-and-send to ensure WhatsApp treats it as an image and avoid URL/plan issues.
            if _is_sender_allowed(sender, db):
                cap = f"Image for: {query}"
                try:
                    await client.send_file_by_upload(chat_id=sender, file_path=out_proc, caption=cap)
                except Exception:
                    # Fallback: upload to Green API storage then send by image endpoint (with internal fallback to file)
                    up = await client.upload_file(out_proc)
                    await client.send_image_by_url(
                        chat_id=sender,
                        url_file=up.get("urlFile", ""),
                        caption=cap,
                        filename=out_proc.name,
                    )
            try:
                bin_path.unlink(missing_ok=True)
                if out_proc != bin_path:
                    out_proc.unlink(missing_ok=True)
            except Exception:
                pass
            return True
        except Exception as e:
            json_log("image_fetch_error", error=str(e), query=query, source=url)
            try:
                bin_path.unlink(missing_ok=True)
            except Exception:
                pass
            continue

    # If none verified/sent
    if _is_sender_allowed(sender, db):
        try:
            await client.send_message(chat_id=sender, message="I couldn't find a suitable image for that request.")
        except Exception:
            pass
    return False


async def handle_incoming_payload(payload: Dict[str, Any], db: Database) -> Dict[str, Any]:
    # Persist raw payload
    ts = datetime.utcnow().strftime("%Y%m%d_%H%M%S_%f")
    storage.save_incoming_payload(payload, f"{ts}.json")

    # Validate minimal structure (Green-API incomingMessageReceived)
    webhook_type = payload.get("typeWebhook")
    if not webhook_type:
        json_log("webhook_ignored", reason="missing_typeWebhook")
        return {"ok": True, "ignored": True}
    # Only process incoming messages; ignore outgoing echoes to avoid replying to ourselves
    if str(webhook_type).lower() not in {"incomingmessagereceived"}:
        json_log("webhook_ignored", reason="not_incoming", type=str(webhook_type))
        return {"ok": True, "ignored": True}

    # Extract sender, message id, media list heuristically
    instance_id = payload.get("instanceData", {}).get("idInstance") or os.getenv("GREEN_API_INSTANCE_ID", "")
    # Try multiple locations for sender/chat id; some notifications omit senderData
    message_data = payload.get("messageData") or {}
    sender = (
        payload.get("senderData", {}).get("chatId")
        or payload.get("senderData", {}).get("sender")
        or payload.get("chatId")
        or message_data.get("chatId")
        or payload.get("author")
        or "unknown"
    )
    msg_id = payload.get("idMessage") or message_data.get("idMessage") or payload.get("receiptId") or ts

    # Time window filter (3 minutes)
    now = datetime.now(tz=timezone.utc)
    evt_time = _extract_event_time(payload) or now
    age = (now - evt_time).total_seconds()
    if age > WINDOW_SECONDS:
        json_log("message_skipped_outside_window", sender=sender, msg_id=str(msg_id), age_seconds=int(age))
        return {"ok": True, "skipped": "outside_window", "age_seconds": int(age)}

    # Idempotency: skip if we've already handled this message id
    if db.has_processed(str(msg_id)):
        json_log("duplicate_message_skipped", msg_id=str(msg_id), sender=sender)
        return {"ok": True, "duplicate": True, "msg_id": str(msg_id)}

    # Mark as processed early to avoid races on re-delivery
    db.mark_processed(str(msg_id))

    media_list: List[Dict[str, Any]] = []
    try:
        type_message = (message_data.get("typeMessage") or "").lower()
        # Collect known single-media payloads
        candidates = [
            message_data.get("imageMessageData"),
            message_data.get("videoMessageData"),
            message_data.get("fileMessageData"),
            message_data.get("documentMessageData"),
            message_data.get("audioMessageData"),
            message_data.get("voiceMessageData"),  # some providers use this for PTT/voice notes
        ]
        for c in candidates:
            if isinstance(c, dict) and c:
                media_list.append(c)
        # Heuristic: if type mentions 'voice' and we have no explicit payload, treat audioMessageData as voice
        if ("voice" in type_message or "ptt" in type_message) and not media_list:
            amd = message_data.get("audioMessageData")
            if isinstance(amd, dict) and amd:
                media_list.append(amd)
        # Multiple medias array
        if "medias" in message_data and isinstance(message_data["medias"], list):
            media_list.extend([m for m in message_data["medias"] if isinstance(m, dict)])
    except Exception:
        pass

    # Feature: OCR/QA, YouTube, and search handling
    from .ocr_qa import GeminiFileQA, state as qa_state, find_youtube_url

    client = GreenAPIClient.from_env()

    text_msg = _extract_text_from_payload(payload) or ""

    # One-time PDF packer command: "PDF:N" where N = images per page
    if text_msg:
        m = re.match(r"^\s*pdf\s*:\s*(\d+)\s*$", text_msg, flags=re.IGNORECASE)
        if m:
            try:
                per_page = max(1, min(12, int(m.group(1))))
            except Exception:
                per_page = 4
            # Prepare a dedicated one-time PDF batch; timer will start after first image is received
            async with pending_lock:
                # Cancel existing batch for this sender if any
                prev = pending_batches.get(sender)
                if prev:
                    try:
                        t = prev.get("task")
                        if t:
                            t.cancel()
                    except Exception:
                        pass
                    pending_batches.pop(sender, None)
                # Create a new job and store per-page setting in job logs
                job_id = db.create_job(sender=sender, msg_id=str(msg_id), payload=payload, instance_id=str(instance_id))
                db.append_job_log(job_id, {"pdf_images_per_page": per_page})
                db.update_job_status(job_id, "NEW")
                # Don't start the timer yet; wait for first image
                pending_batches[sender] = {
                    "job_id": job_id,
                    "started_at": now.isoformat(),
                    "task": None,
                    "mode": "pdf_once",
                    "per_page": per_page,
                    "window": 60,
                }
            if _is_sender_allowed(sender, db) and sender != "unknown":
                await client.send_message(
                    chat_id=sender,
                    message=f"PDF mode enabled for one job. Send images within 1 minute after your first image.\nI'll pack {per_page} image(s) per page."
                )
            return {"ok": True, "job_id": job_id}

    # If user sends any text (without images) while a one-time PDF batch is active -> cancel that batch
    try:
        if text_msg:
            md0 = payload.get("messageData") or {}
            has_image_in_msg = bool(md0.get("imageMessageData")) or (isinstance(md0.get("medias"), list) and any(isinstance(x, dict) and str((x.get("mimeType") or x.get("mimetype") or "")).lower().startswith("image/") for x in md0.get("medias") or []))
            if not has_image_in_msg:
                async with pending_lock:
                    b = pending_batches.get(sender)
                    if b and b.get("mode") == "pdf_once":
                        # Cancel timer if any
                        try:
                            t = b.get("task")
                            if t:
                                t.cancel()
                        except Exception:
                            pass
                        # Mark job cancelled and drop batch
                        try:
                            db.update_job_status(b["job_id"], "CANCELLED")
                        except Exception:
                            pass
                        pending_batches.pop(sender, None)
                        if _is_sender_allowed(sender, db):
                            await client.send_message(chat_id=sender, message="Okay, canceled the PDF packer.")
                        return {"ok": True, "job_id": None}
    except Exception:
        pass

    # If awaiting yt-dlp resolution choice or confirmation
    pending_url = qa_state.get_pending_ytdl(sender)
    if pending_url:
        choice_text = (text_msg or "").strip().lower()
        # Cancellation
        if choice_text in {"cancel", "stop", "no"}:
            qa_state.set_pending_ytdl(sender, None)
            ytdl_pending.pop(sender, None)
            if _is_sender_allowed(sender, db):
                await client.send_message(chat_id=sender, message="Okay, canceled the download.")
            return {"ok": True, "job_id": None}

        # Resolve choice
        entry = ytdl_pending.get(sender)
        selected_fmt = None
        if entry and isinstance(entry.get("choices"), list):
            # numeric choice (1/2/...)
            for c in entry["choices"]:
                if choice_text == str(c.get("key")).strip().lower():
                    selected_fmt = c
                    break
            # resolution text like "480" or "480p"
            if not selected_fmt and any(tok in choice_text for tok in ("480", "480p")):
                for c in entry["choices"]:
                    if str(c.get("label", "")).lower().startswith("480"):
                        selected_fmt = c
                        break
            if not selected_fmt and any(tok in choice_text for tok in ("720", "720p")):
                for c in entry["choices"]:
                    if str(c.get("label", "")).lower().startswith("720"):
                        selected_fmt = c
                        break

        # Fallback: accept yes/ok -> first choice or best<=480
        if not selected_fmt and choice_text in {"yes", "y", "download", "ok"}:
            if entry and entry.get("choices"):
                selected_fmt = entry["choices"][0]
            else:
                selected_fmt = {"format_id": "best[height<=480]", "label": "480p"}

        if not selected_fmt:
            # If we still don't understand, re-show menu if available
            if entry and entry.get("choices") and _is_sender_allowed(sender, db):
                items = []
                for c in entry["choices"]:
                    size_txt = f" (~{c['size_mb']}MB)" if c.get("size_mb") is not None else ""
                    items.append(f"{c['key']}. {c['label']}{size_txt}")
                await client.send_message(chat_id=sender, message="Please reply with one of the options:\n" + "\n".join(items))
            return {"ok": True, "job_id": None}

        json_log("ytdl_choice_selected", sender=sender, choice=selected_fmt.get("label"), fmt=selected_fmt.get("format_id"))

        # download video, upload, send, delete
        try:
            tmp_dir = storage.base / "tmp"
            tmp_dir.mkdir(parents=True, exist_ok=True)
            out_tpl = str(tmp_dir / "yt_video.%(ext)s")
            fmt_selector = str(selected_fmt.get("format_id") or "best")
            url_norm = _normalize_youtube_url(pending_url)
            # Build exec args to avoid shell quoting issues on Windows
            args = [
                "yt-dlp",
                "--no-playlist",
                "--force-ipv4",
                "--extractor-args", "youtube:player_client=android",
                "--no-part",
                "--retries", "3",
                "--fragment-retries", "3",
                "-f", fmt_selector,
                "-o", out_tpl,
                url_norm,
            ]
            json_log("ytdl_download_started", sender=sender, cmd=" ".join(args))
            proc = await asyncio.create_subprocess_exec(*args, stdout=asyncio.subprocess.PIPE, stderr=asyncio.subprocess.PIPE)
            stdout, stderr = await proc.communicate()
            err_txt = stderr.decode('utf-8', 'ignore')
            if proc.returncode != 0:
                json_log("ytdl_download_failed", sender=sender, code=proc.returncode, stderr=err_txt[:300])
                if _is_sender_allowed(sender, db):
                    # Common hint if ffmpeg missing or geo/consent restricted
                    hint = ""
                    if "ffmpeg" in err_txt.lower():
                        hint = " (converter missing on server)"
                    elif "Sign in to confirm" in err_txt or "This video is only available" in err_txt:
                        hint = " (video requires login/consent; cannot fetch without cookies)"
                    await client.send_message(chat_id=sender, message=f"Failed to download video{hint}.")
            else:
                # find the produced file (prefer non-part, newest)
                exts = (".mp4", ".mkv", ".webm", ".mov", ".m4v")
                candidates = [p for p in tmp_dir.glob("yt_video.*") if p.suffix.lower() in exts and not str(p).endswith(".part")]
                candidates.sort(key=lambda p: p.stat().st_mtime, reverse=True)
                if not candidates:
                    json_log("ytdl_download_no_output", sender=sender)
                    if _is_sender_allowed(sender, db):
                        await client.send_message(chat_id=sender, message="Download finished but no file was produced.")
                else:
                    video_path = candidates[0]
                    json_log("ytdl_download_succeeded", sender=sender, file=str(video_path))
                    up = await client.upload_file(video_path)
                    if _is_sender_allowed(sender, db):
                        cap = f"Here is your video ({selected_fmt.get('label','')})."
                        await client.send_file_by_url(chat_id=sender, url_file=up.get("urlFile", ""), filename=video_path.name, caption=cap)
                    try:
                        video_path.unlink()
                    except Exception:
                        pass
            # clear pending
            qa_state.set_pending_ytdl(sender, None)
            ytdl_pending.pop(sender, None)
        except Exception as e:
            json_log("ytdl_download_exception", sender=sender, error=str(e))
            if _is_sender_allowed(sender, db):
                await client.send_message(chat_id=sender, message=f"Error while downloading video: {e}")
            qa_state.set_pending_ytdl(sender, None)
            ytdl_pending.pop(sender, None)
        return {"ok": True, "job_id": None}

    # If text contains a YouTube link
    yt_url = find_youtube_url(text_msg or "")
    if yt_url:
        yt_norm = _normalize_youtube_url(yt_url)
        json_log("youtube_link_detected", sender=sender, url=yt_norm)
        # Prepare choices (480p/720p) and ask user to choose
        choices = await _ytdl_prepare_choices(yt_norm)
        if not choices:
            # fallback to a simple yes/no with default 480p
            qa_state.set_pending_ytdl(sender, yt_norm)
            ytdl_pending[sender] = {"url": yt_norm, "choices": [{"key": "1", "label": "480p", "format_id": "best[height<=480]/best"}]}
            if _is_sender_allowed(sender, db) and sender != "unknown":
                await client.send_message(chat_id=sender, message="You sent a YouTube link. Reply 1 to download at 480p.")
            return {"ok": True, "job_id": None}
        # Save pending menu
        qa_state.set_pending_ytdl(sender, yt_norm)
        ytdl_pending[sender] = {"url": yt_norm, "choices": choices}
        json_log("ytdl_menu_prepared", sender=sender, choices=[{"key": c["key"], "label": c["label"], "size_mb": c.get("size_mb")} for c in choices])
        if _is_sender_allowed(sender, db) and sender != "unknown":
            items = []
            for c in choices:
                size_txt = f" (~{c['size_mb']}MB)" if c.get("size_mb") is not None else ""
                items.append(f"{c['key']}. {c['label']}{size_txt}")
            menu = "Choose a resolution to download:\n" + "\n".join(items)
            await client.send_message(chat_id=sender, message=menu)
        return {"ok": True, "job_id": None}

    # Simple internet search command: "search: ..."
    if text_msg.lower().startswith("search:") or text_msg.lower().startswith("search "):
        raw_query = text_msg.split(":", 1)[1].strip() if ":" in text_msg else text_msg.split(" ", 1)[1].strip()
        # Let Gemma/Gemini sharpen the query
        query = raw_query
        try:
            if GeminiResponder is not None:
                gr = GeminiResponder()
                query = await asyncio.to_thread(gr.rewrite_search_query, raw_query)
        except Exception:
            query = raw_query
        links = await _web_search_links(query)
        if _is_sender_allowed(sender, db):
            if not links:
                await client.send_message(chat_id=sender, message=f"No results found for \"{query}\".")
            else:
                # Nicely formatted top results. We can ask model to create a short intro.
                intro = f"Top results for \"{query}\":"
                try:
                    if GeminiResponder is not None:
                        gr = GeminiResponder()
                        intro = await asyncio.to_thread(
                            gr.generate,
                            f"Write a short, friendly one-line intro for search results about: {query}",
                            "You are a concise assistant."
                        )
                except Exception:
                    pass
                top = links[:8]
                numbered = "\n".join(f"{i+1}. {u}" for i, u in enumerate(top))
                await client.send_message(chat_id=sender, message=f"{intro}\n{numbered}")
        return {"ok": True, "job_id": None}

    # Image fetch command: "image: cats jpg" or "img: cat" or any text mentioning image/photo/picture/img
    low = (text_msg or "").strip().lower()
    def _looks_like_image_intent(s: str) -> bool:
        if s.startswith("image:") or s.startswith("img:"):
            return True
        keywords = ("image", "photo", "picture", "img")
        return any(k in s for k in keywords)
    if text_msg and _looks_like_image_intent(low):
        # Extract the body/query
        if ":" in text_msg[:10]:
            body = text_msg.split(":", 1)[1].strip()
        else:
            body = text_msg.strip()
        # Pick preferred extension (default jpg)
        prefer_ext = "jpg"
        if "png" in low:
            prefer_ext = "png"
        elif "jpeg" in low or "jpg" in low:
            prefer_ext = "jpg"
        json_log("image_search_start", sender=sender, query=body, prefer_ext=prefer_ext)
        ok_img = await _search_verify_send_image(sender, body, prefer_ext, db)
        if ok_img:
            return {"ok": True, "job_id": None}
        json_log("image_search_no_candidates", sender=sender, query=body)
        # if failed, fall through to other handlers

    # Toggle: if pdf_packer_enabled -> existing batching to PDF, else switch to QA mode
    # Default disabled; can be enabled per-chat via a one-time "PDF:N" command
    pdf_packer_enabled = (db.get_setting("pdf_packer_enabled", "0") or "0") == "1"

    # Split media into images vs others (audio/voice/pdf/etc.)
    def _is_image_media(m: Dict[str, Any]) -> bool:
        mt = (m.get("mimeType") or m.get("mimetype") or "").lower()
        if mt.startswith("image/"):
            return True
        name = (m.get("fileName") or m.get("caption") or "").lower()
        return any(name.endswith(ext) for ext in (".jpg", ".jpeg", ".png", ".webp", ".tif", ".tiff", ".bmp"))

    image_media = [m for m in media_list if _is_image_media(m)]
    other_media = [m for m in media_list if not _is_image_media(m)]

    # If we have image media and a one-time PDF batch is active, always append to that batch
    if image_media:
        async with pending_lock:
            b = pending_batches.get(sender)
            if b and b.get("mode") == "pdf_once":
                job_id = b["job_id"]
                for m in image_media:
                    db.add_media(job_id, m)
                # Start countdown timer on first image if not already started
                if not b.get("task"):
                    try:
                        t = asyncio.create_task(_enqueue_pdf_once_later(sender, db, window=int(b.get("window", 60))))
                        b["task"] = t
                        pending_batches[sender] = b
                    except Exception:
                        pass
                    # Notify timer started
                    if _is_sender_allowed(sender, db):
                        try:
                            await client.send_message(chat_id=sender, message="Timer started. I'll create the PDF in 1 minute.")
                        except Exception:
                            pass
                json_log("pdf_once_batch_appended", sender=sender, job_id=job_id, added=len(image_media))
                if not other_media:
                    if _is_sender_allowed(sender, db):
                        try:
                            await client.send_message(chat_id=sender, message=f"Added {len(image_media)} image(s).")
                        except Exception:
                            pass
                    return {"ok": True, "job_id": job_id}

    # If we have image media and packer is enabled, batch only images for PDF
    if image_media and pdf_packer_enabled:
        async with pending_lock:
            batch = pending_batches.get(sender)
            if batch:
                job_id = batch["job_id"]
                for m in image_media:
                    db.add_media(job_id, m)
                json_log("batch_appended", sender=sender, job_id=job_id, added=len(image_media))
                result_job_id = job_id
            else:
                job_id = db.create_job(sender=sender, msg_id=str(msg_id), payload=payload, instance_id=str(instance_id))
                for m in image_media:
                    db.add_media(job_id, m)
                db.update_job_status(job_id, "NEW")
                task = asyncio.create_task(_enqueue_batch_later(sender, db))
                pending_batches[sender] = {"job_id": job_id, "started_at": now.isoformat(), "task": task}
                json_log("batch_started", sender=sender, job_id=job_id, window_seconds=BATCH_WINDOW_SECONDS, medias=len(image_media))
                result_job_id = job_id
        # Continue processing any non-image media immediately below
        if not other_media:
            asyncio.create_task(maybe_auto_reply(payload, db))
            return {"ok": True, "job_id": result_job_id}

    # If we have any non-image media OR packer is disabled (process all media immediately)
    if other_media or (media_list and not pdf_packer_enabled):
        process_list = other_media if other_media else media_list

        # Inform user that we are processing/converting media (can take time)
        try:
            if _is_sender_allowed(sender, db):
                await client.send_message(chat_id=sender, message="Processing your file(s)… converting formats if needed. Please wait.")
        except Exception:
            pass

        # Immediate download and create a separate session for this message (no batching)
        async with httpx.AsyncClient(timeout=60) as http_client:
            job_id = db.create_job(sender=sender, msg_id=str(msg_id), payload=payload, instance_id=str(instance_id))
            db.update_job_status(job_id, "PROCESSING")
            downloaded: List[Path] = []
            for m in process_list:
                try:
                    fp = await storage.download_media(http_client, m, {"sender": sender, "msg_id": str(msg_id)})
                    db.add_media(job_id, m)
                    downloaded.append(fp)
                except Exception as e:
                    json_log("media_download_error", error=str(e))
            db.update_job_status(job_id, "COMPLETED")

        # Optional conversion: convert audio to mp3 for better support
        async def _convert_audio_to_mp3(path: Path) -> Path:
            try:
                if path.suffix.lower() == ".mp3":
                    return path
                # Use ffmpeg to convert to mono 64kbps mp3
                out = path.with_suffix(".mp3")
                proc = await asyncio.create_subprocess_exec(
                    "ffmpeg", "-y", "-i", str(path), "-vn", "-ac", "1", "-b:a", "64k", str(out),
                    stdout=asyncio.subprocess.PIPE, stderr=asyncio.subprocess.PIPE
                )
                await proc.communicate()
                if proc.returncode == 0 and out.exists():
                    return out
            except Exception:
                pass
            return path

        # Detect audio files for conversion
        audio_exts = {".oga", ".ogg", ".m4a", ".wav", ".webm", ".aac", ".flac", ".opus"}
        converted: List[Path] = []
        for p in downloaded:
            if p.suffix.lower() in audio_exts:
                try:
                    newp = await _convert_audio_to_mp3(p)
                    converted.append(newp)
                except Exception:
                    converted.append(p)
            else:
                converted.append(p)

        # Filter to files Gemini can read (images, pdf, audio)
        valid_ext = {".pdf", ".png", ".jpg", ".jpeg", ".webp", ".tif", ".tiff", ".bmp", ".mp3", ".wav", ".m4a", ".ogg", ".oga", ".webm"}
        valid_files = [p for p in converted if p.suffix.lower() in valid_ext]
        from .ocr_qa import state as _state
        # Create a new session id from msg_id (short)
        session_id = str(msg_id)[-8:]
        if valid_files:
            _state.create_session(sender, session_id, valid_files)
            if _is_sender_allowed(sender, db):
                await client.send_message(
                    chat_id=sender,
                    message=f"Received {len(valid_files)} file(s). Saved as session {session_id}. Ask questions about this file. You can switch with 'use {session_id}', list sessions with 'list', delete with 'delete {session_id}', or send 'Stop' to end and delete.",
                )
        else:
            # Delete any downloaded non-usable files
            storage.delete_files(converted)
            if _is_sender_allowed(sender, db):
                await client.send_message(chat_id=sender, message="I couldn't read the file(s) you sent. Please send images, audio, or PDFs.")
        return {"ok": True, "job_id": job_id}

    # If text and we are in QA mode for this chat
    if text_msg:
        low = text_msg.strip().lower()
        from .ocr_qa import state as _state
        # Commands for sessions
        if low in {"stop", "exit", "quit"}:
            _state.clear_all(sender, storage)
            if _is_sender_allowed(sender, db):
                await client.send_message(chat_id=sender, message="Okay, exiting document Q&A mode. I deleted your files.")
            return {"ok": True, "job_id": None}
        if low == "list":
            sessions = _state.list_sessions(sender)
            if _is_sender_allowed(sender, db):
                if not sessions:
                    await client.send_message(chat_id=sender, message="No saved sessions.")
                else:
                    lines = [f"{s.id} · {len(s.files)} file(s)" for s in sessions]
                    await client.send_message(chat_id=sender, message="Sessions:\n" + "\n".join(lines))
            return {"ok": True, "job_id": None}
        if low.startswith("use "):
            sid = text_msg.strip().split(" ", 1)[1].strip()
            ok = _state.set_active(sender, sid)
            if _is_sender_allowed(sender, db):
                await client.send_message(chat_id=sender, message=("Switched to session " + sid) if ok else "I can't find that session id.")
            return {"ok": True, "job_id": None}
        if low.startswith("delete "):
            sid = text_msg.strip().split(" ", 1)[1].strip()
            _state.delete_session(sender, sid, storage)
            if _is_sender_allowed(sender, db):
                await client.send_message(chat_id=sender, message=f"Deleted session {sid}.")
            return {"ok": True, "job_id": None}
        # If we have any sessions, answer from active one
        if _state.list_sessions(sender):
            try:
                system_prompt = db.get_setting("auto_reply_system_prompt", "") or os.getenv(
                    "GEMINI_SYSTEM_PROMPT", "Answer strictly from the provided file(s)."
                )
                qa = GeminiFileQA()
                ans = qa.answer(sender, text_msg, system_prompt)
                if _is_sender_allowed(sender, db):
                    await client.send_message(chat_id=sender, message=ans)
            except Exception as e:
                if _is_sender_allowed(sender, db):
                    await client.send_message(chat_id=sender, message=f"Error answering from files: {e}")
            return {"ok": True, "job_id": None}

    # If no media and not QA/text special, create a job just to track non-media message; complete immediately
    job_id = db.create_job(sender=sender, msg_id=str(msg_id), payload=payload, instance_id=str(instance_id))
    db.update_job_status(job_id, "COMPLETED")
    json_log("no_media_payload_stored", job_id=job_id)

    # Fallback intent understanding with Gemini when auto-reply is disabled or nothing matched
    if text_msg and GeminiResponder is not None and _is_sender_allowed(sender, db):
        auto_enabled = (db.get_setting("auto_reply_enabled", "0") or "0") == "1"
        if not auto_enabled:
            try:
                system_prompt = db.get_setting("auto_reply_system_prompt", "") or os.getenv(
                    "GEMINI_SYSTEM_PROMPT", "You are a helpful assistant. Identify the user's intent and respond concisely."
                )
                responder = GeminiResponder()
                # Offload blocking SDK call to a thread to keep loop responsive
                reply = await asyncio.to_thread(responder.generate, text_msg, system_prompt)
                await client.send_message(chat_id=sender, message=reply)
                json_log("fallback_gemini_reply_sent", chat_id=sender)
            except Exception as e:
                json_log("fallback_gemini_reply_error", error=str(e))

    # Try auto reply (non-blocking) if enabled
    asyncio.create_task(maybe_auto_reply(payload, db))

    return {"ok": True, "job_id": job_id}


async def notification_poller():
    """
    Polls Green API ReceiveNotification for incoming messages and routes them
    through the same handler as the /webhook.
    """
    db = Database()
    client = GreenAPIClient.from_env()
    while True:
        try:
            data = await client.receive_notification()
            if not data:
                await asyncio.sleep(0.5)
                continue
            receipt_id = data.get("receiptId")
            body = data.get("body") or data
            res = await handle_incoming_payload(body, db)
            json_log("receive_notification_handled", **{"ok": res.get("ok", False), "job_id": res.get("job_id")})
            if receipt_id is not None:
                try:
                    await client.delete_notification(int(receipt_id))
                except Exception as e:
                    json_log("delete_notification_error", error=str(e), receipt_id=receipt_id)
        except asyncio.CancelledError:
            raise
        except Exception as e:
            json_log("receive_notification_error", error=str(e))
            await asyncio.sleep(2.0)


async def qa_cleanup_loop():
    """
    Periodically purge per-chat sessions and files older than 24 hours.
    """
    from .ocr_qa import state as _state
    while True:
        try:
            _state.purge_old(storage, 24 * 3600)
        except asyncio.CancelledError:
            raise
        except Exception as e:
            json_log("qa_cleanup_error", error=str(e))
        await asyncio.sleep(1800)  # every 30 minutes


@app.post("/webhook")
async def webhook(request: Request, db: Database = Depends(get_db)):
    try:
        payload = await request.json()
    except Exception:
        raw = await request.body()
        return JSONResponse({"ok": False, "error": "invalid_json", "raw": raw.decode("utf-8", "ignore")}, status_code=400)

    res = await handle_incoming_payload(payload, db)
    status = 200 if res.get("ok") else 400
    return JSONResponse(res, status_code=status)


@app.get("/")
async def root():
    return RedirectResponse(url="/ui")

@app.head("/")
async def root_head():
    return RedirectResponse(url="/ui")


async def _web_search_links(query: str) -> List[str]:
    # Minimal search via DuckDuckGo html
    q = query.strip().replace(" ", "+")
    url = f"https://duckduckgo.com/html/?q={q}"
    try:
        async with httpx.AsyncClient(timeout=20) as client:
            r = await client.get(url, headers={"User-Agent": "Mozilla/5.0"})
            if r.status_code != 200:
                return []
            html = r.text
            import re
            links = re.findall(r'<a rel="nofollow" class="result__a" href="([^"]+)"', html)
            # Clean /l/?kh=-1&uddg= encoded
            cleaned: List[str] = []
            from urllib.parse import urlparse, parse_qs, unquote
            for L in links:
                if "/l/?" in L and "uddg=" in L:
                    qs = parse_qs(urlparse(L).query)
                    tgt = qs.get("uddg", [""])[0]
                    cleaned.append(unquote(tgt))
                else:
                    cleaned.append(L)
            # de-dup
            out = []
            seen = set()
            for u in cleaned:
                if u not in seen:
                    seen.add(u)
                    out.append(u)
            return out[:10]
    except Exception:
        return []


@app.get("/health")
async def health():
    return {"ok": True, "version": VERSION}


def run():
    import uvicorn

    host = os.getenv("HOST", "0.0.0.0")
    port = int(os.getenv("PORT", "8080"))
    uvicorn.run("app.main:app", host=host, port=port, reload=False)


if __name__ == "__main__":
    run()<|MERGE_RESOLUTION|>--- conflicted
+++ resolved
@@ -202,34 +202,6 @@
                     )
                     # store minimal upload info consistent with previous schema
                     db.update_job_upload(job_id, {"sentBy": "upload", "file": str(pdf_result.pdf_path)})
-<<<<<<< HEAD
-                except httpx.HTTPStatusError as e:
-                    # Log response body for diagnostics
-                    body = ""
-                    try:
-                        body = e.response.text
-                    except Exception:
-                        body = "<no-body>"
-                    json_log("send_file_by_upload_error", status=e.response.status_code if e.response else None, body=body[:500])
-                    # Fallback: upload to Green API storage then send by URL
-                    upload = await client.upload_file(pdf_result.pdf_path)
-                    db.update_job_upload(job_id, upload)
-                    try:
-                        send_resp = await client.send_file_by_url(
-                            chat_id=dest_chat,
-                            url_file=upload.get("urlFile", ""),
-                            filename=pdf_result.pdf_path.name,
-                            caption=caption,
-                        )
-                    except httpx.HTTPStatusError as e2:
-                        body2 = ""
-                        try:
-                            body2 = e2.response.text
-                        except Exception:
-                            body2 = "<no-body>"
-                        json_log("send_file_by_url_error", status=e2.response.status_code if e2.response else None, body=body2[:500])
-                        raise
-=======
                 except Exception:
                     # Fallback: upload to Green API storage then send by URL
                     upload = await client.upload_file(pdf_result.pdf_path)
@@ -240,7 +212,6 @@
                         filename=pdf_result.pdf_path.name,
                         caption=caption,
                     )
->>>>>>> dbfdd61e
                 db.update_job_status(job_id, "SENT")
                 db.append_job_log(job_id, {"send": send_resp, "dest_chat": dest_chat})
 
